--- conflicted
+++ resolved
@@ -386,11 +386,7 @@
     switch (token.size[0]) {
       case '2':
         // Size 2: covers 3 (hex) or 4 (square) tiles
-<<<<<<< HEAD
-        radius = gridGeometry.faceSize;
-=======
         radius = faceSize;
->>>>>>> cafc20bb
         break;
       case '3':
         // Size 3: covers 7 (hex) or 9 (square) tiles
