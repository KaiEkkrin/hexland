--- conflicted
+++ resolved
@@ -54,13 +54,8 @@
     analytics: enabled ? analytics : undefined,
     enabled: enabled,
     setEnabled: setEnabled,
-<<<<<<< HEAD
     logError: (message: string, e: unknown, fatal?: boolean | undefined) => {
-      console.error(message, e);
-=======
-    logError: (message: string, e: any, fatal?: boolean | undefined) => {
       console.error("Analytics error:", message, e);
->>>>>>> 4a37af9c
       if (enabled) {
         console.info("logging to analytics with error: " + getExMessage(e));
         analytics?.logEvent("exception", {
