--- conflicted
+++ resolved
@@ -7,12 +7,7 @@
 import { ProfileContext } from './components/ProfileContextProvider';
 import { StatusContext } from './components/StatusContextProvider';
 
-<<<<<<< HEAD
 import { IPageProps } from './components/interfaces';
-import { DataService } from './services/dataService';
-import { ensureProfile } from './services/extensions';
-=======
->>>>>>> 742f12a6
 import { IUser } from './services/interfaces';
 
 import Button from 'react-bootstrap/Button';
@@ -179,17 +174,10 @@
   );
 }
 
-<<<<<<< HEAD
 function Login({ navbarTitle, setNavbarTitle }: IPageProps) {
-  const { auth, db, googleAuthProvider, timestampProvider } = useContext(FirebaseContext);
-  const profileContext = useContext(ProfileContext);
-  const { analytics, logError } = useContext(AnalyticsContext);
-=======
-function Login() {
   const { auth, googleAuthProvider } = useContext(FirebaseContext);
   const { profile, expectNewUser } = useContext(ProfileContext);
   const { logError } = useContext(AnalyticsContext);
->>>>>>> 742f12a6
   const { toasts } = useContext(StatusContext);
   const history = useHistory();
 
