--- conflicted
+++ resolved
@@ -2,11 +2,7 @@
 import './App.css';
 
 import { AnalyticsContext } from './components/AnalyticsContextProvider';
-<<<<<<< HEAD
-=======
 import BusyElement from './components/BusyElement';
-import Navigation from './components/Navigation';
->>>>>>> 742f12a6
 import { ProfileContext } from './components/ProfileContextProvider';
 import { RequireLoggedIn } from './components/RequireLoggedIn';
 import { StatusContext } from './components/StatusContextProvider';
@@ -20,15 +16,11 @@
 import { RouteComponentProps, useHistory } from 'react-router-dom';
 import { v4 as uuidv4 } from 'uuid';
 
-<<<<<<< HEAD
-function Invite(props: IInvitePageProps & IPageProps) {
-=======
 interface IInvitePageProps {
   inviteId: string;
 }
 
-function Invite({ inviteId }: IInvitePageProps) {
->>>>>>> 742f12a6
+function Invite({ inviteId, navbarTitle, setNavbarTitle }: IInvitePageProps & IPageProps) {
   const userContext = useContext(UserContext);
   const { profile } = useContext(ProfileContext);
   const analyticsContext = useContext(AnalyticsContext);
@@ -36,10 +28,10 @@
   const history = useHistory();
 
   useEffect(() => {
-    if (props.navbarTitle !== "") {
-      props.setNavbarTitle("");
+    if (navbarTitle !== "") {
+      setNavbarTitle("");
     }
-  }, [props.navbarTitle, props.setNavbarTitle]);
+  }, [navbarTitle, setNavbarTitle]);
 
   // Because the `joinAdventure` function is likely to be cold-started and may take a
   // little while to run, we change the button to "Joining..." while it's happening:
@@ -95,27 +87,10 @@
   );
 }
 
-<<<<<<< HEAD
-interface IInvitePageProps {
-  adventureId: string;
-  inviteId: string;
-}
-
 function InvitePage(props: RouteComponentProps<IInvitePageProps> & IPageProps) {
   return (
     <RequireLoggedIn>
-      <Invite
-        adventureId={props.match.params.adventureId}
-        inviteId={props.match.params.inviteId}
-        navbarTitle={props.navbarTitle}
-        setNavbarTitle={props.setNavbarTitle}
-      />
-=======
-function InvitePage(props: RouteComponentProps<IInvitePageProps>) {
-  return (
-    <RequireLoggedIn>
-      <Invite inviteId={props.match.params.inviteId} />
->>>>>>> 742f12a6
+      <Invite inviteId={props.match.params.inviteId} {...props} />
     </RequireLoggedIn>
   );
 }
