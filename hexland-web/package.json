{
  "name": "hexland-web",
<<<<<<< HEAD
  "version": "0.12.0",
=======
  "version": "0.11.6",
>>>>>>> f75ca02b
  "private": true,
  "dependencies": {
    "@fortawesome/fontawesome-svg-core": "^1.2.30",
    "@fortawesome/free-solid-svg-icons": "^5.14.0",
    "@fortawesome/react-fontawesome": "^0.1.11",
    "@google-cloud/firestore": "^4.2.0",
    "@types/chroma-js": "^2.0.0",
    "@types/crypto-js": "^4.0.1",
    "@types/jest": "^24.0.0",
    "@types/node": "^12.0.0",
    "@types/react": "^16.9.0",
    "@types/react-dom": "^16.9.0",
    "@types/react-measure": "^2.0.6",
    "@types/react-router-bootstrap": "^0.24.5",
    "@types/react-router-dom": "^5.1.5",
    "@types/uuid": "^8.3.0",
    "bootstrap": "^4.5.0",
    "chroma-js": "^2.1.0",
    "crypto-js": "^4.0.0",
    "dayjs": "^1.8.36",
    "firebase": "^7.20.0",
    "firebase-functions": "^3.11.0",
    "fluent-iterable": "^0.1.6",
    "react": "^16.13.1",
    "react-bootstrap": "^1.2.2",
    "react-dom": "^16.13.1",
    "react-hooks-async": "^3.10.1",
    "react-measure": "^2.5.2",
    "react-router-bootstrap": "^0.25.0",
    "react-router-dom": "^5.2.0",
    "react-scripts": "3.4.1",
    "three": "^0.120.0",
    "typescript": "~3.7.2",
    "uuid": "^8.3.0",
    "webdav": "^3.3.0"
  },
  "scripts": {
    "start": "run-p --race dev:firebase dev:react",
    "dev:firebase": "firebase serve -p 3400",
    "dev:react": "PORT=5000 react-scripts start",
    "build": "react-scripts build",
    "test:unit": "react-scripts test",
    "test:e2e": "jest --config ./e2e/jest.config.js --watchAll",
    "eject": "react-scripts eject"
  },
  "eslintConfig": {
    "extends": "react-app"
  },
  "browserslist": {
    "production": [
      ">0.2%",
      "not dead",
      "not op_mini all"
    ],
    "development": [
      "last 1 chrome version",
      "last 1 firefox version",
      "last 1 safari version"
    ]
  },
  "devDependencies": {
    "@firebase/rules-unit-testing": "^1.0.2",
    "@testing-library/jest-dom": "^4.2.4",
    "@testing-library/react": "^9.3.2",
    "@testing-library/user-event": "^7.1.2",
    "expect-playwright": "^0.2.5",
    "http-proxy-middleware": "^1.0.5",
    "npm-run-all": "^4.1.5",
    "playwright": "^1.5.1",
    "ts-jest": "^24.3.0"
  }
}<|MERGE_RESOLUTION|>--- conflicted
+++ resolved
@@ -1,10 +1,6 @@
 {
   "name": "hexland-web",
-<<<<<<< HEAD
   "version": "0.12.0",
-=======
-  "version": "0.11.6",
->>>>>>> f75ca02b
   "private": true,
   "dependencies": {
     "@fortawesome/fontawesome-svg-core": "^1.2.30",
